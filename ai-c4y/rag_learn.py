--- conflicted
+++ resolved
@@ -22,8 +22,4 @@
 
 if __name__ == "__main__":
     import asyncio
-<<<<<<< HEAD
-    asyncio.run(insert())
-=======
-    asyncio.run(main())
->>>>>>> bf9114a4
+    asyncio.run(main())